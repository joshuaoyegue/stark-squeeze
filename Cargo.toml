[package]
name = "stark_squeeze"
version = "0.1.0"
edition = "2021"

[dependencies]
# CLI and input/output
clap = { version = "4.5.37", features = ["derive"] }
dialoguer = "0.11"
colored = "2.0"
indicatif = "0.17.11"

# Serialization
serde = { version = "1.0", features = ["derive"] }
serde_json = "1.0.140"

# StarkNet interaction
starknet = "0.9" # Or latest available version

# Async runtime
tokio = { version = "1.0", features = ["full"] }

# Hashing for upload IDs
blake3 = "1.3"
<<<<<<< HEAD

# URL utilities
=======
sha2 = "0.10"
>>>>>>> 9ea8118f
url = "2.5.4"

# Compile-time hash maps
phf = { version = "0.11", features = ["macros"] }

# Environment variable support
dotenvy = "0.15"<|MERGE_RESOLUTION|>--- conflicted
+++ resolved
@@ -22,12 +22,9 @@
 
 # Hashing for upload IDs
 blake3 = "1.3"
-<<<<<<< HEAD
+sha2 = "0.10"
 
 # URL utilities
-=======
-sha2 = "0.10"
->>>>>>> 9ea8118f
 url = "2.5.4"
 
 # Compile-time hash maps
